# Copyright 2021 Google LLC
#
# Licensed under the Apache License, Version 2.0 (the "License");
# you may not use this file except in compliance with the License.
# You may obtain a copy of the License at
#
#     https://www.apache.org/licenses/LICENSE-2.0
#
# Unless required by applicable law or agreed to in writing, software
# distributed under the License is distributed on an "AS IS" BASIS,
# WITHOUT WARRANTIES OR CONDITIONS OF ANY KIND, either express or implied.
# See the License for the specific language governing permissions and
# limitations under the License.

"""Limited-memory BFGS."""

import dataclasses
import functools
from typing import Any
from typing import Callable
from typing import NamedTuple
from typing import Optional
from typing import Union

import jax
import jax.numpy as jnp
from jaxopt._src import base
from jaxopt._src.base import _make_funs_with_aux
from jaxopt._src.linesearch_util import _reset_stepsize
from jaxopt._src.linesearch_util import _setup_linesearch
from jaxopt._src.tree_util import tree_single_dtype
from jaxopt.tree_util import tree_add_scalar_mul
from jaxopt.tree_util import tree_l2_norm
from jaxopt.tree_util import tree_map
from jaxopt.tree_util import tree_scalar_mul
from jaxopt.tree_util import tree_sub
from jaxopt.tree_util import tree_sum
from jaxopt.tree_util import tree_vdot
# pylint: disable=g-bare-generic
# pylint: disable=invalid-name


def inv_hessian_product_leaf(
    v: jnp.ndarray,
    s_history: jnp.ndarray,
    y_history: jnp.ndarray,
    rho_history: jnp.ndarray,
    gamma: float = 1.0,
    start: int = 0,
):
  """ "Product between an approximate Hessian inverse and the leaf of a pytree."""
  history_size = len(s_history)

  indices = (start + jnp.arange(history_size)) % history_size

  def body_right(r, i):
    alpha = rho_history[i] * jnp.vdot(s_history[i], r)
    r = r - alpha * y_history[i]
    return r, alpha

  r, alpha = jax.lax.scan(body_right, v, indices, reverse=True)

  r = r * gamma

  def body_left(r, args):
    i, alpha = args
    beta = rho_history[i] * jnp.vdot(y_history[i], r)
    r = r + s_history[i] * (alpha - beta)
    return r, beta

  r, _ = jax.lax.scan(body_left, r, (indices, alpha))

  return r


def inv_hessian_product(
    pytree: Any,
    s_history: Any,
    y_history: Any,
    rho_history: jnp.ndarray,
    gamma: float = 1.0,
    start: int = 0,
):
  """Product between an approximate Hessian inverse and a pytree.

  Histories are pytrees of the same structure as `pytree`.
  Leaves are arrays of shape `(history_size, ...)`, where
  `...` means the same shape as `pytree`'s leaves.

  The notation follows the reference below.

  Args:
    pytree: pytree to multiply with.
    s_history: pytree with the same structure as `pytree`. Leaves contain
      parameter residuals, i.e., `s[k] = x[k+1] - x[k]`.
    y_history: pytree with the same structure as `pytree`. Leaves contain
      gradient residuals, i.e., `y[k] = g[k+1] - g[k]`.
    rho_history: array containing `rho[k] = 1. / vdot(s[k], y[k])`.
    gamma: scalar to use for the initial inverse Hessian approximation, i.e.,
      `gamma * I`.
    start: starting index in the circular buffer.

  Returns:
    Product between approximate Hessian inverse and the pytree

  Reference:
    Jorge Nocedal and Stephen Wright.
    Numerical Optimization, second edition.
    Algorithm 7.4 (page 178).
  """
  fun = functools.partial(
      inv_hessian_product_leaf,
      rho_history=rho_history,
      gamma=gamma,
      start=start,
  )
  return tree_map(fun, pytree, s_history, y_history)


def compute_gamma(s_history: Any, y_history: Any, last: int):
  """Compute scalar gamma defining the initialization of the approximate Hessian."""
  # gamma = vdot(y_history[last], s_history[last]) / sqnorm(y_history[last]).
  # The initial inverse Hessian approximation can be set to gamma * I.
  # See Numerical Optimization, second edition, equation (7.20).
  # Note that unlike BFGS, the initialization can change on every iteration.

  fun = lambda s_history, y_history: tree_vdot(y_history[last], s_history[last])
  num = tree_sum(tree_map(fun, s_history, y_history))

  fun = lambda y_history: tree_vdot(y_history[last], y_history[last])
  denom = tree_sum(tree_map(fun, y_history))

  return jnp.where(denom > 0, num / denom, 1.0)


def init_history(pytree, history_size):
  fun = lambda leaf: jnp.zeros((history_size,) + leaf.shape, dtype=leaf.dtype)
  return tree_map(fun, pytree)


def update_history(history_pytree, new_pytree, last):
  fun = lambda history_array, new_value: history_array.at[last].set(new_value)
  return tree_map(fun, history_pytree, new_pytree)


class LbfgsState(NamedTuple):
  """Named tuple containing state information."""

  iter_num: int
  value: float
  grad: Any
  stepsize: float
  error: float
  s_history: Any
  y_history: Any
  rho_history: jnp.ndarray
  gamma: jnp.ndarray
  aux: Optional[Any] = None
  failed_linesearch: bool = False


@dataclasses.dataclass(eq=False)
class LBFGS(base.IterativeSolver):
  """LBFGS solver.

  Attributes:
    fun: a smooth function of the form ``fun(x, *args, **kwargs)``.
    value_and_grad: whether ``fun`` just returns the value (False) or both the
      value and gradient (True).
    has_aux: whether ``fun`` outputs auxiliary data or not. If ``has_aux`` is
      False, ``fun`` is expected to be scalar-valued. If ``has_aux`` is True,
      then we have one of the following two cases. If ``value_and_grad`` is
      False, the output should be ``value, aux = fun(...)``. If ``value_and_grad
      == True``, the output should be ``(value, aux), grad = fun(...)``. At each
      iteration of the algorithm, the auxiliary outputs are stored in
      ``state.aux``.
    maxiter: maximum number of proximal gradient descent iterations.
    tol: tolerance of the stopping criterion.
    stepsize: a stepsize to use (if <= 0, use backtracking line search), or a
      callable specifying the **positive** stepsize to use at each iteration.
    linesearch: the type of line search to use: "backtracking" for backtracking
      line search, "zoom" for zoom line search or "hager-zhang" for Hager-Zhang
      line search.
    stop_if_linesearch_fails: whether to stop iterations if the line search
      fails. When True, this matches the behavior of core JAX.
    condition: condition used to select the stepsize when using backtracking
      linesearch
    maxls: maximum number of iterations to use in the line search.
    decrease_factor: factor by which to decrease the stepsize during line search
      (default: 0.8).
    increase_factor: factor by which to increase the stepsize during line search
      (default: 1.5).
    max_stepsize: upper bound on stepsize.
    min_stepsize: lower bound on stepsize.
    history_size: size of the memory to use.
    use_gamma: whether to initialize the inverse Hessian approximation with
      gamma * I, where gamma is chosen following equation (7.20) of 'Numerical
      Optimization' (reference below). If use_gamma is set to False, the
      identity is used as initialization.
    implicit_diff: whether to enable implicit diff or autodiff of unrolled
      iterations.
    implicit_diff_solve: the linear system solver to use.
    jit: whether to JIT-compile the optimization loop (default: "auto").
    unroll: whether to unroll the optimization loop (default: "auto").
    verbose: whether to print error on every iteration or not.
      Warning: verbose=True will automatically disable jit.

  Reference:
    Jorge Nocedal and Stephen Wright.
    Numerical Optimization, second edition.
    Algorithm 7.5 (page 179).
  """

  fun: Callable
  value_and_grad: bool = False
  has_aux: bool = False

  maxiter: int = 500
  tol: float = 1e-3

  stepsize: Union[float, Callable] = 0.0
  linesearch: str = "zoom"
  stop_if_linesearch_fails: bool = False
  condition: str = "strong-wolfe"
  maxls: int = 15
  decrease_factor: float = 0.8
  increase_factor: float = 1.5
  max_stepsize: float = 1.0
  # FIXME: should depend on whether float32 or float64 is used.
  min_stepsize: float = 1e-6

  history_size: int = 10
  use_gamma: bool = True

  implicit_diff: bool = True
  implicit_diff_solve: Optional[Callable] = None

  jit: base.AutoOrBoolean = "auto"
  unroll: base.AutoOrBoolean = "auto"

  verbose: bool = False

  def _cond_fun(self, inputs):
    _, state = inputs[0]
    if self.verbose:
      print("error:", state.error)
    # We continue the optimization loop while the error tolerance is not met
    # and, either failed linesearch is disallowed or linesearch hasn't failed.
    return (state.error > self.tol) & jnp.logical_or(
        not self.stop_if_linesearch_fails, ~state.failed_linesearch
    )

  def init_state(self, init_params: Any, *args, **kwargs) -> LbfgsState:
    """Initialize the solver state.

    Args:
      init_params: pytree containing the initial parameters.
      *args: additional positional arguments to be passed to ``fun``.
      **kwargs: additional keyword arguments to be passed to ``fun``.

    Returns:
      state
    """
    if isinstance(init_params, base.OptStep):
      # `init_params` can either be a pytree or an OptStep object
      state_kwargs = dict(
          s_history=init_params.state.s_history,
          y_history=init_params.state.y_history,
          rho_history=init_params.state.rho_history,
          gamma=init_params.state.gamma,
          iter_num=init_params.state.iter_num,
          stepsize=init_params.state.stepsize,
      )
      init_params = init_params.params
      dtype = tree_single_dtype(init_params)
    else:
      dtype = tree_single_dtype(init_params)
      state_kwargs = dict(
          s_history=init_history(init_params, self.history_size),
          y_history=init_history(init_params, self.history_size),
          rho_history=jnp.zeros(self.history_size, dtype=dtype),
          gamma=jnp.asarray(1.0, dtype=dtype),
          iter_num=jnp.asarray(0),
          stepsize=jnp.asarray(self.max_stepsize, dtype=dtype),
      )
    (value, aux), grad = self._value_and_grad_with_aux(
        init_params, *args, **kwargs
    )
    return LbfgsState(
        value=value,
        grad=grad,
        error=jnp.asarray(jnp.inf),
        **state_kwargs,
        aux=aux,
        failed_linesearch=jnp.asarray(False),
    )

  def update(
      self, params: Any, state: LbfgsState, *args, **kwargs
  ) -> base.OptStep:
    """Performs one iteration of LBFGS.

    Args:
      params: pytree containing the parameters.
      state: named tuple containing the solver state.
      *args: additional positional arguments to be passed to ``fun``.
      **kwargs: additional keyword arguments to be passed to ``fun``.

    Returns:
      (params, state)
    """
    if isinstance(params, base.OptStep):
      params = params.params

    start = state.iter_num % self.history_size
    value, grad = (state.value, state.grad)

    product = inv_hessian_product(
        pytree=grad,
        s_history=state.s_history,
        y_history=state.y_history,
        rho_history=state.rho_history,
        gamma=state.gamma,
        start=start,
    )
    descent_direction = tree_scalar_mul(-1.0, product)

    use_linesearch = (
        not isinstance(self.stepsize, Callable) and self.stepsize <= 0
    )
    if use_linesearch:
<<<<<<< HEAD
      init_stepsize = self._reset_stepsize(state.stepsize)
      new_stepsize, ls_state = self.run_ls(
          init_stepsize, params, value, grad, descent_direction, *args, **kwargs
      )
      new_params = ls_state.params
      new_value = ls_state.value
      new_grad = ls_state.grad
      new_aux = ls_state.aux
      failed_linesearch = ls_state.failed
=======
      # with line search

      if self.linesearch == "backtracking":
        ls = BacktrackingLineSearch(fun=self._value_and_grad_with_aux,
                                    value_and_grad=True,
                                    maxiter=self.maxls,
                                    decrease_factor=self.decrease_factor,
                                    max_stepsize=self.max_stepsize,
                                    condition=self.condition,
                                    jit=self.jit,
                                    unroll=self.unroll,
                                    has_aux=True)
        init_stepsize = jnp.where(state.stepsize <= self.min_stepsize,
                                  # If stepsize became too small, we restart it.
                                  self.max_stepsize,
                                  # Else, we increase a bit the previous one.
                                  state.stepsize * self.increase_factor)
        new_stepsize, ls_state = ls.run(init_stepsize,
                                        params, value, grad,
                                        descent_direction,
                                        *args, **kwargs)
        new_value = ls_state.value
        new_aux = ls_state.aux
        new_params = ls_state.params
        new_grad = ls_state.grad

      elif self.linesearch == "zoom":
        ls_state = zoom_linesearch(f=self._value_and_grad_with_aux,
                                   xk=params, pk=descent_direction,
                                   old_fval=value, gfk=grad, maxiter=self.maxls,
                                   value_and_grad=True, has_aux=True, aux=state.aux,
                                   args=args, kwargs=kwargs)
        new_value = ls_state.f_k
        new_aux = ls_state.aux
        new_stepsize = ls_state.a_k
        new_grad = ls_state.g_k
        # FIXME: zoom_linesearch currently doesn't return new_params
        # so we have to recompute it.
        t = new_stepsize.astype(tree_single_dtype(params))
        new_params = tree_add_scalar_mul(params, t, descent_direction)
        # FIXME: (zaccharieramzi) sometimes the linesearch fails
        # and therefore its value g_k does not correspond
        # to the gradient at the new parameters.
        # with the following conditional loop we have a hot fix that just
        # recomputes the value, gradient and auxiliary value
        # at the new parameters. It would be better to understand
        # what the g_k passed by zoom_linesearch is in this case
        # and why it is wrong.
        (new_value, new_aux), new_grad = jax.lax.cond(
          ls_state.failed,
          lambda: self._value_and_grad_with_aux(new_params, *args, **kwargs),
          lambda: ((new_value, new_aux), new_grad),
        )
      elif self.linesearch == "hager-zhang":
        # By default Hager-Zhang uses the Wolfe Conditions & Approximate Wolfe
        # Conditions.
        ls = HagerZhangLineSearch(fun=self._value_and_grad_fun,
                                  value_and_grad=True,
                                  maxiter=self.maxls,
                                  max_stepsize=self.max_stepsize,
                                  jit=self.jit,
                                  unroll=self.unroll)
        # Note that HZL doesn't use the previous step size.
        new_stepsize, ls_state = ls.run(self.max_stepsize,
                                        params, value, grad,
                                        descent_direction,
                                        *args, **kwargs)
        new_params = ls_state.params
        new_value = ls_state.value
        new_grad = ls_state.grad
        new_aux = ls_state.aux
      else:
        raise ValueError("Invalid name in 'linesearch' option.")
      failed_linesearch = ls_state.failed

>>>>>>> 53f659f0
    else:
      if isinstance(self.stepsize, Callable):
        new_stepsize = self.stepsize(state.iter_num)
      else:
        new_stepsize = self.stepsize

      new_params = tree_add_scalar_mul(params, new_stepsize, descent_direction)
<<<<<<< HEAD
      (new_value, new_aux), new_grad = self._value_and_grad_with_aux(
          new_params, *args, **kwargs
      )
=======
      (new_value, new_aux), new_grad = self._value_and_grad_with_aux(new_params, *args, **kwargs)
>>>>>>> 53f659f0
      failed_linesearch = jnp.asarray(False)
    s = tree_sub(new_params, params)
    y = tree_sub(new_grad, grad)
    vdot_sy = tree_vdot(s, y)
    rho = jnp.where(vdot_sy == 0, 0, 1.0 / vdot_sy)

    last = (start + self.history_size) % self.history_size
    s_history = update_history(state.s_history, s, last)
    y_history = update_history(state.y_history, y, last)
    rho_history = update_history(state.rho_history, rho, last)

    if self.use_gamma:
      gamma = compute_gamma(s_history, y_history, last)
    else:
      gamma = jnp.array(1.0)

<<<<<<< HEAD
    new_state = LbfgsState(
        iter_num=state.iter_num + 1,
        value=new_value,
        grad=new_grad,
        stepsize=jnp.asarray(new_stepsize),
        error=tree_l2_norm(new_grad),
        s_history=s_history,
        y_history=y_history,
        rho_history=rho_history,
        gamma=gamma,
        aux=new_aux,
        failed_linesearch=failed_linesearch,
    )

=======
    new_state = LbfgsState(iter_num=state.iter_num + 1,
                           value=new_value,
                           grad=new_grad,
                           stepsize=jnp.asarray(new_stepsize),
                           error=tree_l2_norm(new_grad),
                           s_history=s_history,
                           y_history=y_history,
                           rho_history=rho_history,
                           gamma=gamma,
                           aux=new_aux,
                           failed_linesearch=failed_linesearch)
>>>>>>> 53f659f0

    return base.OptStep(params=new_params, state=new_state)

  def optimality_fun(self, params, *args, **kwargs):
    """Optimality function mapping compatible with ``@custom_root``."""
    return self._value_and_grad_fun(params, *args, **kwargs)[1]

  def _value_and_grad_fun(self, params, *args, **kwargs):
    if isinstance(params, base.OptStep):
      params = params.params
    (value, _), grad = self._value_and_grad_with_aux(params, *args, **kwargs)
    return value, grad

  def __post_init__(self):
    _, _, self._value_and_grad_with_aux = _make_funs_with_aux(
        fun=self.fun, value_and_grad=self.value_and_grad, has_aux=self.has_aux
    )

    self.reference_signature = self.fun

    jit, unroll = self._get_loop_options()

    linesearch_solver = _setup_linesearch(
        linesearch=self.linesearch,
        fun=self._value_and_grad_with_aux,
        value_and_grad=True,
        has_aux=True,
        maxlsiter=self.maxls,
        max_stepsize=self.max_stepsize,
        jit=jit,
        unroll=unroll,
        verbose=self.verbose,
        condition=self.condition,
        decrease_factor=self.decrease_factor,
        increase_factor=self.increase_factor,
    )

    self._reset_stepsize = functools.partial(
        _reset_stepsize,
        self.linesearch,
        self.max_stepsize,
        self.min_stepsize,
        self.increase_factor,
    )

    if jit:
      self.run_ls = jax.jit(linesearch_solver.run)
    else:
      self.run_ls = linesearch_solver.run<|MERGE_RESOLUTION|>--- conflicted
+++ resolved
@@ -329,7 +329,6 @@
         not isinstance(self.stepsize, Callable) and self.stepsize <= 0
     )
     if use_linesearch:
-<<<<<<< HEAD
       init_stepsize = self._reset_stepsize(state.stepsize)
       new_stepsize, ls_state = self.run_ls(
           init_stepsize, params, value, grad, descent_direction, *args, **kwargs
@@ -339,83 +338,7 @@
       new_grad = ls_state.grad
       new_aux = ls_state.aux
       failed_linesearch = ls_state.failed
-=======
-      # with line search
-
-      if self.linesearch == "backtracking":
-        ls = BacktrackingLineSearch(fun=self._value_and_grad_with_aux,
-                                    value_and_grad=True,
-                                    maxiter=self.maxls,
-                                    decrease_factor=self.decrease_factor,
-                                    max_stepsize=self.max_stepsize,
-                                    condition=self.condition,
-                                    jit=self.jit,
-                                    unroll=self.unroll,
-                                    has_aux=True)
-        init_stepsize = jnp.where(state.stepsize <= self.min_stepsize,
-                                  # If stepsize became too small, we restart it.
-                                  self.max_stepsize,
-                                  # Else, we increase a bit the previous one.
-                                  state.stepsize * self.increase_factor)
-        new_stepsize, ls_state = ls.run(init_stepsize,
-                                        params, value, grad,
-                                        descent_direction,
-                                        *args, **kwargs)
-        new_value = ls_state.value
-        new_aux = ls_state.aux
-        new_params = ls_state.params
-        new_grad = ls_state.grad
-
-      elif self.linesearch == "zoom":
-        ls_state = zoom_linesearch(f=self._value_and_grad_with_aux,
-                                   xk=params, pk=descent_direction,
-                                   old_fval=value, gfk=grad, maxiter=self.maxls,
-                                   value_and_grad=True, has_aux=True, aux=state.aux,
-                                   args=args, kwargs=kwargs)
-        new_value = ls_state.f_k
-        new_aux = ls_state.aux
-        new_stepsize = ls_state.a_k
-        new_grad = ls_state.g_k
-        # FIXME: zoom_linesearch currently doesn't return new_params
-        # so we have to recompute it.
-        t = new_stepsize.astype(tree_single_dtype(params))
-        new_params = tree_add_scalar_mul(params, t, descent_direction)
-        # FIXME: (zaccharieramzi) sometimes the linesearch fails
-        # and therefore its value g_k does not correspond
-        # to the gradient at the new parameters.
-        # with the following conditional loop we have a hot fix that just
-        # recomputes the value, gradient and auxiliary value
-        # at the new parameters. It would be better to understand
-        # what the g_k passed by zoom_linesearch is in this case
-        # and why it is wrong.
-        (new_value, new_aux), new_grad = jax.lax.cond(
-          ls_state.failed,
-          lambda: self._value_and_grad_with_aux(new_params, *args, **kwargs),
-          lambda: ((new_value, new_aux), new_grad),
-        )
-      elif self.linesearch == "hager-zhang":
-        # By default Hager-Zhang uses the Wolfe Conditions & Approximate Wolfe
-        # Conditions.
-        ls = HagerZhangLineSearch(fun=self._value_and_grad_fun,
-                                  value_and_grad=True,
-                                  maxiter=self.maxls,
-                                  max_stepsize=self.max_stepsize,
-                                  jit=self.jit,
-                                  unroll=self.unroll)
-        # Note that HZL doesn't use the previous step size.
-        new_stepsize, ls_state = ls.run(self.max_stepsize,
-                                        params, value, grad,
-                                        descent_direction,
-                                        *args, **kwargs)
-        new_params = ls_state.params
-        new_value = ls_state.value
-        new_grad = ls_state.grad
-        new_aux = ls_state.aux
-      else:
-        raise ValueError("Invalid name in 'linesearch' option.")
-      failed_linesearch = ls_state.failed
-
->>>>>>> 53f659f0
+
     else:
       if isinstance(self.stepsize, Callable):
         new_stepsize = self.stepsize(state.iter_num)
@@ -423,13 +346,9 @@
         new_stepsize = self.stepsize
 
       new_params = tree_add_scalar_mul(params, new_stepsize, descent_direction)
-<<<<<<< HEAD
       (new_value, new_aux), new_grad = self._value_and_grad_with_aux(
           new_params, *args, **kwargs
       )
-=======
-      (new_value, new_aux), new_grad = self._value_and_grad_with_aux(new_params, *args, **kwargs)
->>>>>>> 53f659f0
       failed_linesearch = jnp.asarray(False)
     s = tree_sub(new_params, params)
     y = tree_sub(new_grad, grad)
@@ -446,7 +365,6 @@
     else:
       gamma = jnp.array(1.0)
 
-<<<<<<< HEAD
     new_state = LbfgsState(
         iter_num=state.iter_num + 1,
         value=new_value,
@@ -461,19 +379,6 @@
         failed_linesearch=failed_linesearch,
     )
 
-=======
-    new_state = LbfgsState(iter_num=state.iter_num + 1,
-                           value=new_value,
-                           grad=new_grad,
-                           stepsize=jnp.asarray(new_stepsize),
-                           error=tree_l2_norm(new_grad),
-                           s_history=s_history,
-                           y_history=y_history,
-                           rho_history=rho_history,
-                           gamma=gamma,
-                           aux=new_aux,
-                           failed_linesearch=failed_linesearch)
->>>>>>> 53f659f0
 
     return base.OptStep(params=new_params, state=new_state)
 
